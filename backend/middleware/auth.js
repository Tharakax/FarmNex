import jwt from 'jsonwebtoken';
import User from '../models/user.js';
import dotenv from 'dotenv';
dotenv.config();
<<<<<<< HEAD
export default function JWTauth(req, res, next) {
    const header = req.header("Authorization");
    
    if (header != null) {
        const token = header.replace("Bearer ", "");
        
        jwt.verify(token, process.env.JWT_key, (err, decoded) => {
            if (err) {
                console.error('JWT verification error:', err.message);
                return res.status(401).json({
                    success: false,
                    message: 'Invalid or expired token'
                });
            }
            
            if (decoded != null) {
                console.log('Authenticated user:', decoded);
                req.user = decoded;
                next();
            } else {
                return res.status(401).json({
                    success: false,
                    message: 'Authentication failed'
                });
            }
        });
    } else {
        // For endpoints that don't require authentication, continue
        // For endpoints that do require authentication, this should be handled at route level
        next();
    }
}
=======

const JWTauth = async (req, res, next) => {
  try {
    const header = req.header("Authorization");
    
    if (header != null) {
      const token = header.replace("Bearer ", "");
      
      try {
        const decoded = jwt.verify(token, process.env.JWT_key);
        
        if (decoded != null) {
          console.log(decoded);
          
          // Get full user details from database
          const user = await User.findById(decoded.id).select('-password');
          
          if (user) {
            // Add both decoded token data and full user data
            req.user = {
              id: decoded.id,
              email: decoded.email,
              name: decoded.name,
              role: decoded.role,
              ...user.toObject() // Add full user details
            };
          } else {
            // If user not found in DB, use token data
            req.user = decoded;
          }
        }
      } catch (jwtError) {
        console.error('JWT verification error:', jwtError);
        // Don't block the request, just log the error
        // Some routes might not need authentication
      }
    }
    
    next();
  } catch (error) {
    console.error('Auth middleware error:', error);
    next();
  }
};

export default JWTauth;
>>>>>>> 21df242b
<|MERGE_RESOLUTION|>--- conflicted
+++ resolved
@@ -1,43 +1,7 @@
 import jwt from 'jsonwebtoken';
 import User from '../models/user.js';
 import dotenv from 'dotenv';
-dotenv.config();
-<<<<<<< HEAD
-export default function JWTauth(req, res, next) {
-    const header = req.header("Authorization");
-    
-    if (header != null) {
-        const token = header.replace("Bearer ", "");
-        
-        jwt.verify(token, process.env.JWT_key, (err, decoded) => {
-            if (err) {
-                console.error('JWT verification error:', err.message);
-                return res.status(401).json({
-                    success: false,
-                    message: 'Invalid or expired token'
-                });
-            }
-            
-            if (decoded != null) {
-                console.log('Authenticated user:', decoded);
-                req.user = decoded;
-                next();
-            } else {
-                return res.status(401).json({
-                    success: false,
-                    message: 'Authentication failed'
-                });
-            }
-        });
-    } else {
-        // For endpoints that don't require authentication, continue
-        // For endpoints that do require authentication, this should be handled at route level
-        next();
-    }
-}
-=======
-
-const JWTauth = async (req, res, next) => {
+dotenv.config();const JWTauth = async (req, res, next) => {
   try {
     const header = req.header("Authorization");
     
@@ -48,29 +12,38 @@
         const decoded = jwt.verify(token, process.env.JWT_key);
         
         if (decoded != null) {
-          console.log(decoded);
+          console.log('Authenticated user:', decoded);
           
-          // Get full user details from database
-          const user = await User.findById(decoded.id).select('-password');
-          
-          if (user) {
-            // Add both decoded token data and full user data
-            req.user = {
-              id: decoded.id,
-              email: decoded.email,
-              name: decoded.name,
-              role: decoded.role,
-              ...user.toObject() // Add full user details
-            };
-          } else {
-            // If user not found in DB, use token data
+          // Try to get full user details from database if available
+          try {
+            const user = await User.findById(decoded.id).select('-password');
+            if (user) {
+              // Add both decoded token data and full user data
+              req.user = {
+                id: decoded.id,
+                email: decoded.email,
+                name: decoded.name,
+                role: decoded.role,
+                ...user.toObject() // Add full user details
+              };
+            } else {
+              // If user not found in DB, use token data
+              req.user = decoded;
+            }
+          } catch (dbError) {
+            console.error('Database lookup error:', dbError);
+            // If DB lookup fails, still use the decoded token
             req.user = decoded;
           }
         }
       } catch (jwtError) {
-        console.error('JWT verification error:', jwtError);
-        // Don't block the request, just log the error
-        // Some routes might not need authentication
+        console.error('JWT verification error:', jwtError.message);
+        // For endpoints that require authentication, this should be handled at route level
+        // We'll store the error for optional checking in routes
+        req.authError = {
+          success: false,
+          message: 'Invalid or expired token'
+        };
       }
     }
     
@@ -81,5 +54,4 @@
   }
 };
 
-export default JWTauth;
->>>>>>> 21df242b
+export default JWTauth;