--- conflicted
+++ resolved
@@ -12,7 +12,9 @@
 
 
 
-//import userRouter from './routers/userRouter.js';
+//import 
+
+
 import productRouter from './routers/productRouter.js';
 import orderRouter from './routers/orderRouter.js';
 import trainingRouter from './routers/trainingRoutes.js';
@@ -33,7 +35,6 @@
 
 const app = express();
 
-<<<<<<< HEAD
 //umar
 // Middleware
 app.use(express.json());
@@ -46,15 +47,8 @@
 
 
 
-mongoose.connect(process.env.MONGO_URL).then(
-    ()=>{
-        console.log("Database connected")
-    }
-).catch(
-    ()=>{
-        console.log("connection failed")
-      
-=======
+ 
+
 // Try connecting to MongoDB with fallback
 const connectDB = async () => {
   const mongoUrls = [
@@ -77,7 +71,7 @@
     } catch (error) {
       console.log(`❌ Failed to connect to: ${url.split('@')[1] || url}`);
       console.log(`   Error: ${error.message}`);
->>>>>>> c7680d0e
+
     }
   }
   
@@ -142,8 +136,7 @@
 // Apply JWT auth for all other routes
 app.use(JWTauth)
 
-<<<<<<< HEAD
-=======
+
 // Test route for video files
 app.get('/test-video/:filename', (req, res) => {
   const { filename } = req.params;
@@ -169,8 +162,8 @@
   });
 });
 
-app.use("/api/user", userRouter);
->>>>>>> c7680d0e
+
+
 app.use("/api/product", productRouter)
 app.use("/api/order", orderRouter)
 app.use("/api/training", trainingRouter)
