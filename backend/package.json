{
  "name": "vibe-attire-backend",
  "version": "1.0.0",
  "main": "index.js",
  "type": "module",
  "scripts": {
    "start": "nodemon index.js",
    "arduino-bridge": "node serialBridge_Arduino.js",
    "dev": "concurrently \"npm start\" \"npm run arduino-bridge\"",
    "test": "echo \"Error: no test specified\" && exit 1"
  },
  "keywords": [],
  "author": "",
  "license": "ISC",
  "description": "",
  "dependencies": {
    "@stripe/stripe-js": "^7.9.0",
    "bcrypt": "^6.0.0",
    "body-parser": "^2.2.0",
    "cors": "^2.8.5",
    "dotenv": "^16.6.0",
    "express": "^5.1.0",
    "jsonwebtoken": "^9.0.2",
    "mongoose": "^8.15.2",
    "multer": "^1.4.5-lts.1",
<<<<<<< HEAD
    "node-fetch": "^3.3.2",
    "nodemon": "^3.1.10",
    "pdfkit": "^0.17.2",
    "serialport": "^13.0.0",
    "validator": "^13.15.15",
    "xlsx": "^0.18.5"
  },
  "devDependencies": {
    "concurrently": "^9.2.1"
=======
    "nodemailer": "^7.0.6",
    "nodemon": "^3.1.10",
    "pdfkit": "^0.17.2",
    "stripe": "^18.5.0",
    "validator": "^13.15.15"
>>>>>>> 21df242b
  }
}<|MERGE_RESOLUTION|>--- conflicted
+++ resolved
@@ -23,7 +23,7 @@
     "jsonwebtoken": "^9.0.2",
     "mongoose": "^8.15.2",
     "multer": "^1.4.5-lts.1",
-<<<<<<< HEAD
+
     "node-fetch": "^3.3.2",
     "nodemon": "^3.1.10",
     "pdfkit": "^0.17.2",
@@ -33,12 +33,12 @@
   },
   "devDependencies": {
     "concurrently": "^9.2.1"
-=======
+
     "nodemailer": "^7.0.6",
     "nodemon": "^3.1.10",
     "pdfkit": "^0.17.2",
     "stripe": "^18.5.0",
     "validator": "^13.15.15"
->>>>>>> 21df242b
+
   }
 }