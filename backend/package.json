--- conflicted
+++ resolved
@@ -32,10 +32,7 @@
   },
   "devDependencies": {
     "concurrently": "^9.2.1",
-<<<<<<< HEAD
-=======
 
->>>>>>> 4db6b8ac
     "nodemailer": "^7.0.6",
     "nodemon": "^3.1.10",
     "pdfkit": "^0.17.2",
