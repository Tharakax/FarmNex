{
  "name": "vibe-attire-backend",
  "version": "1.0.0",
  "main": "index.js",
  "type": "module",
  "scripts": {
    "start": "nodemon index.js",
    "arduino-bridge": "node serialBridge_Arduino.js",
    "dev": "concurrently \"npm start\" \"npm run arduino-bridge\"",
    "test": "echo \"Error: no test specified\" && exit 1"
  },
  "keywords": [],
  "author": "",
  "license": "ISC",
  "description": "",
  "dependencies": {
    "@stripe/stripe-js": "^7.9.0",
    "bcrypt": "^6.0.0",
    "bcryptjs": "^3.0.2",
    "body-parser": "^2.2.0",
    "cors": "^2.8.5",
    "dotenv": "^16.6.1",
    "exceljs": "^4.4.0",
    "express": "^5.1.0",
    "jsonwebtoken": "^9.0.2",
    "mongoose": "^8.18.0",
    "multer": "^1.4.5-lts.1",
<<<<<<< HEAD
    "nodemailer": "^7.0.6",
    "nodemon": "^3.1.10",
    "pdfkit": "^0.17.2",
=======
    "node-fetch": "^3.3.2",
    "nodemon": "^3.1.10",
    "pdfkit": "^0.17.2",
    "serialport": "^13.0.0",
    "validator": "^13.15.15",
    "xlsx": "^0.18.5"
  },
  "devDependencies": {
    "concurrently": "^9.2.1",

    "nodemailer": "^7.0.6",
    "nodemon": "^3.1.10",
    "pdfkit": "^0.17.2",
    "stripe": "^18.5.0",
>>>>>>> c7680d0e
    "validator": "^13.15.15"
  }
}<|MERGE_RESOLUTION|>--- conflicted
+++ resolved
@@ -25,11 +25,10 @@
     "jsonwebtoken": "^9.0.2",
     "mongoose": "^8.18.0",
     "multer": "^1.4.5-lts.1",
-<<<<<<< HEAD
     "nodemailer": "^7.0.6",
     "nodemon": "^3.1.10",
     "pdfkit": "^0.17.2",
-=======
+
     "node-fetch": "^3.3.2",
     "nodemon": "^3.1.10",
     "pdfkit": "^0.17.2",
@@ -44,7 +43,6 @@
     "nodemon": "^3.1.10",
     "pdfkit": "^0.17.2",
     "stripe": "^18.5.0",
->>>>>>> c7680d0e
     "validator": "^13.15.15"
   }
 }