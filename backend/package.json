{
  "name": "vibe-attire-backend",
  "version": "1.0.0",
  "main": "index.js",
  "type": "module",
  "scripts": {
    "start": "nodemon index.js",
    "arduino-bridge": "node serialBridge_Arduino.js",
    "dev": "concurrently \"npm start\" \"npm run arduino-bridge\"",
    "test": "echo \"Error: no test specified\" && exit 1"
  },
  "keywords": [],
  "author": "",
  "license": "ISC",
  "description": "",
  "dependencies": {
    "@stripe/stripe-js": "^7.9.0",
    "bcrypt": "^6.0.0",
    "bcryptjs": "^3.0.2",
    "body-parser": "^2.2.0",
    "cors": "^2.8.5",
    "dotenv": "^16.6.1",
    "exceljs": "^4.4.0",
    "express": "^5.1.0",
    "jsonwebtoken": "^9.0.2",
    "mongoose": "^8.18.0",
    "multer": "^1.4.5-lts.1",
    "nodemailer": "^7.0.6",
    "nodemon": "^3.1.10",
    "pdfkit": "^0.17.2",
<<<<<<< HEAD

    "node-fetch": "^3.3.2",
    "nodemon": "^3.1.10",
    "pdfkit": "^0.17.2",
    "serialport": "^13.0.0",
    "validator": "^13.15.15",
    "xlsx": "^0.18.5"
  },
  "devDependencies": {
    "concurrently": "^9.2.1",

    "nodemailer": "^7.0.6",
    "nodemon": "^3.1.10",
    "pdfkit": "^0.17.2",
    "stripe": "^18.5.0",
=======
>>>>>>> ebcfe683
    "validator": "^13.15.15"
  }
}<|MERGE_RESOLUTION|>--- conflicted
+++ resolved
@@ -28,24 +28,13 @@
     "nodemailer": "^7.0.6",
     "nodemon": "^3.1.10",
     "pdfkit": "^0.17.2",
-<<<<<<< HEAD
-
     "node-fetch": "^3.3.2",
-    "nodemon": "^3.1.10",
-    "pdfkit": "^0.17.2",
     "serialport": "^13.0.0",
     "validator": "^13.15.15",
     "xlsx": "^0.18.5"
   },
   "devDependencies": {
     "concurrently": "^9.2.1",
-
-    "nodemailer": "^7.0.6",
-    "nodemon": "^3.1.10",
-    "pdfkit": "^0.17.2",
-    "stripe": "^18.5.0",
-=======
->>>>>>> ebcfe683
-    "validator": "^13.15.15"
+    "stripe": "^18.5.0"
   }
 }