import React, { Suspense } from 'react'
import { Routes, Route } from 'react-router-dom'
import { Toaster } from 'react-hot-toast'
import './App.css'
import PaymentCardsManager from './pages/client/PaymentCards.jsx'
<<<<<<< HEAD
import MyOrders from './pages/client/MyOrders.jsx'
import ViewOrder from './pages/client/ViewOrder.jsx'
=======
import { ToastProvider } from "./pages/croplive/ToastProvider.jsx"; // ✅ import ToastProvider
>>>>>>> ebcfe683

// Lazy loaded components ...
const HomePage = React.lazy(() => import('./pages/homePage.jsx'))
//const LoginPage = React.lazy(() => import('./pages/loginpage'))
const AdminDashboard = React.lazy(() => import('./pages/admindashboard'))
const ProductsPage = React.lazy(() => import('./pages/client/Products.jsx'))
const OneProduct = React.lazy(() => import('./pages/client/OneProduct.jsx'))
const Cart = React.lazy(() => import('./pages/client/cart.jsx'))
const EnterShipping = React.lazy(() => import('./pages/client/EnterShipping.jsx'))
const EnterPayment = React.lazy(() => import('./pages/client/EnterPayment.jsx'))
const TrainingShowcase = React.lazy(() => import('./components/training/pages/TrainingShowcase.jsx'))
const TrainingHomePage = React.lazy(() => import('./components/training/pages/TrainingHomePage.jsx'))
const AddEditTraining = React.lazy(() => import('./components/training/pages/AddEditTraining.jsx'))
const ViewTraining = React.lazy(() => import('./components/training/pages/ViewTraining.jsx'))
const AboutPage = React.lazy(() => import('./pages/AboutPage.jsx'))
const FarmerDashboard = React.lazy(() => import('./pages/farmerdashboard.jsx'))

<<<<<<< HEAD

// User Pages (Lazy Load)
const AddUser = React.lazy(() => import('./pages/user/AddUser/AddUser.jsx'))
const UpdateUser = React.lazy(() => import('./pages/user/UpdateUser/UpdateUser.jsx'))
const DeleteUser = React.lazy(() => import('./pages/user/DeleteUser/DeleteUser.jsx'))
const Register = React.lazy(() => import('./pages/user/Register/Register.jsx'))
const Login = React.lazy(() => import('./pages/user/Login/Login.jsx'))
const UserDetails = React.lazy(() => import('./pages/user/UserDetails/UserDetails.jsx'))
const UserProfile = React.lazy(() => import('./pages/user/UserProfile/UserProfile.jsx'))
const ChangePassword = React.lazy(() => import('./pages/user/UserProfile/ChangePassword.jsx'))
const OTPVerifyPage = React.lazy(() => import('./pages/user/Login/OTPVerifyPage.jsx'))
const AdminDash = React.lazy(() => import('./pages/user/Home/AdminDash.jsx'))
const CustomerDashboard = React.lazy(() => import('./pages/user/Home/Home.jsx')) //customer dashbord
const UserQA = React.lazy(() => import('./pages/user/QAManagement/UserQA.jsx')) //QA
const AdminQA = React.lazy(() => import('./pages/user/QAManagement/AdminQA.jsx'))//QA

const PublicTrainingViewer = React.lazy(() => import('./components/training/pages/PublicTrainingViewer.jsx'))
const TrainingTest = React.lazy(() => import('./pages/TrainingTest.jsx'))
const ValidationDemo = React.lazy(() => import('./pages/ValidationDemo.jsx'))
const SweetAlertTest = React.lazy(() => import('./pages/SweetAlertTest.jsx'))
const RequiredFieldsTest = React.lazy(() => import('./pages/RequiredFieldsTest.jsx'))
const SweetAlertDebug = React.lazy(() => import('./pages/SweetAlertDebug.jsx'))
const SoilMoistureDashboard = React.lazy(() => import('./pages/SoilMoistureDashboard.jsx'))

const PaymentSuccess = React.lazy(() => import('./pages/PaymentSuccess.jsx'))
const PaymentUnsuccess = React.lazy(() => import('./pages/PaymentUnsuccess.jsx'))



=======
// Lazy load crop components
const AddCropPlan = React.lazy(() => import('./pages/croplive/AddCropPlan.jsx'))
const AllCropPlans = React.lazy(() => import('./pages/croplive/AllCropPlans.jsx'))
const UpdateCropPlan = React.lazy(() => import('./pages/croplive/UpdateCropPlan.jsx'))
const DeleteCropPlan = React.lazy(() => import('./pages/croplive/DeleteCropPlan.jsx'))

// Lazy load livestock components
const AddLiveStockPlan = React.lazy(() => import('./pages/croplive/AddLiveStockPlan.jsx'))
const AllLiveStockPlan = React.lazy(() => import('./pages/croplive/AllLiveStockPlan.jsx'))
const UpdateLiveStockPlan = React.lazy(() => import('./pages/croplive/UpdateLiveStockPlan.jsx'))
const DeleteLiveStockPlan = React.lazy(() => import('./pages/croplive/DeleteLiveStockPlan.jsx'))
>>>>>>> ebcfe683

// Loading component
const Loading = () => (
  <div className="min-h-screen flex items-center justify-center">
    <div className="text-center">
      <div className="animate-spin rounded-full h-12 w-12 border-b-2 border-green-600 mx-auto mb-4"></div>
      <p className="text-gray-600">Loading...</p>
    </div>
  </div>
)

// Error Boundary Component
class ErrorBoundary extends React.Component {
  constructor(props) {
    super(props)
    this.state = { hasError: false, error: null }
  }

  static getDerivedStateFromError(error) {
    return { hasError: true, error }
  }

  componentDidCatch(error, errorInfo) {
    console.error('Error caught by boundary:', error, errorInfo)
  }

  render() {
    if (this.state.hasError) {
      return (
        <div className="min-h-screen flex items-center justify-center bg-red-50">
          <div className="text-center p-8">
            <h2 className="text-2xl font-bold text-red-600 mb-4">Something went wrong</h2>
            <p className="text-gray-600 mb-4">There was an error loading this component.</p>
            <button 
              onClick={() => this.setState({ hasError: false, error: null })}
              className="bg-red-600 text-white px-4 py-2 rounded hover:bg-red-700"
            >
              Try Again
            </button>
          </div>
        </div>
      )
    }
    return this.props.children
  }
}

function App() {
  return (
<<<<<<< HEAD
    <div className="min-h-screen w-full">
      <Toaster position="top-center" />
=======
    <ToastProvider> {/* ✅ Wrap everything with ToastProvider */}
      <Toaster position="top-right" />
>>>>>>> ebcfe683
      <ErrorBoundary>
        <Suspense fallback={<Loading />}>
          <Routes>
            <Route path="/" element={<HomePage />} />
            {/*<Route path="/loginn" element={<LoginPage />} />*/}
            <Route path="/admin/*" element={<AdminDashboard />} />
            <Route path="/home" element={<HomePage />} />
            <Route path="/products" element={<ProductsPage />} />
            <Route path="/oneProduct/:id" element={<OneProduct />} />
            <Route path="/cart" element={<Cart />} />
            <Route path="/shipping/:orderId" element={<EnterShipping />} />
            <Route path="/payment/:orderId" element={<EnterPayment />} />
            <Route path="payment-methods" element={<PaymentCardsManager />} />
<<<<<<< HEAD
            <Route path="/order-success/:orderId" element={<PaymentSuccess />} />
            <Route path="/order-unsuccess/:orderId" element={<PaymentUnsuccess />} />
            {/* Training Management Routes */}
=======
>>>>>>> ebcfe683
            <Route path="/training" element={<TrainingShowcase />} />
            <Route path="/training/:id" element={<PublicTrainingViewer />} />
            <Route path="/training-showcase" element={<TrainingShowcase />} />
            <Route path="/training-home" element={<TrainingHomePage />} />
            <Route path="/add" element={<AddEditTraining />} />
            <Route path="/myorders" element={<MyOrders   />} />
            <Route path="/order-details/:orderid" element={<ViewOrder   />} />

            <Route path="/edit/:id" element={<AddEditTraining />} />
            <Route path="/view/:id" element={<ViewTraining />} />
<<<<<<< HEAD



            {/* User Management Routes umar*/}
           <Route path="/adduser" element={<AddUser />} />
           <Route path="/userdetails" element={<UserDetails />} />
           <Route path="/userdetails/:id" element={<UpdateUser />} />
           <Route path="/deleteuser/:id" element={<DeleteUser />} />
           <Route path="/register" element={<Register />} />
           <Route path="/login" element={<Login />} />
           <Route path="/userprofile" element={<UserProfile />} />
           <Route path="/changepassword" element={<ChangePassword />} />
           <Route path="/otp" element={<OTPVerifyPage />} />
           <Route path="/admin" element={<AdminDash />} />
          <Route path="/customerdash" element={<CustomerDashboard />} />
             {/*Q&A Management Routes umar*/}
          <Route path="/userqa" element={<UserQA />} />
          <Route path="/adminqa" element={<AdminQA />} />

            <Route path="/training-test" element={<TrainingTest />} />
            <Route path="/validation-demo" element={<ValidationDemo />} />
            <Route path="/sweetalert-test" element={<SweetAlertTest />} />
            <Route path="/required-fields-test" element={<RequiredFieldsTest />} />
            <Route path="/sweetalert-debug" element={<SweetAlertDebug />} />
            
            {/* Soil Moisture Dashboard */}
            <Route path="/soil-dashboard" element={<SoilMoistureDashboard />} />
            <Route path="/soil" element={<SoilMoistureDashboard />} />
            
            {/* About Page Route */}
            <Route path="/about" element={<AboutPage />} />
            
            {/* Farmer Dashboard Routes */}
            <Route path="/farmer-dashboard" element={<FarmerDashboard />} />
            <Route path="/farmerdashboard" element={<FarmerDashboard />} />
            
            {/* Fallback route */}
=======
            <Route path="/about" element={<AboutPage />} />
            <Route path="/farmer-dashboard" element={<FarmerDashboard />} />

            {/* Crop Routes */}
            <Route path="/crops" element={<AllCropPlans />} />
            <Route path="/crops/add" element={<AddCropPlan />} />
            <Route path="/crops/update/:id" element={<UpdateCropPlan />} />
            <Route path="/crops/delete/:id" element={<DeleteCropPlan />} />

            {/* Livestock Routes */}
            <Route path="/livestock" element={<AllLiveStockPlan />} />
            <Route path="/livestock/add" element={<AddLiveStockPlan />} />
            <Route path="/livestock/update/:id" element={<UpdateLiveStockPlan />} />
            <Route path="/livestock/delete/:id" element={<DeleteLiveStockPlan />} />

            {/* Fallback */}
>>>>>>> ebcfe683
            <Route path="*" element={
              <div className="min-h-screen flex items-center justify-center">
                <div className="text-center">
                  <h2 className="text-2xl font-bold text-gray-800 mb-4">Page Not Found</h2>
                  <p className="text-gray-600 mb-4">The page you're looking for doesn't exist.</p>
                  <a href="/" className="bg-green-600 text-white px-4 py-2 rounded hover:bg-green-700">Go Home</a>
                </div>
              </div>
            } />
          </Routes>
        </Suspense>
      </ErrorBoundary>
    </ToastProvider>
  )
}

export default App<|MERGE_RESOLUTION|>--- conflicted
+++ resolved
@@ -3,12 +3,9 @@
 import { Toaster } from 'react-hot-toast'
 import './App.css'
 import PaymentCardsManager from './pages/client/PaymentCards.jsx'
-<<<<<<< HEAD
 import MyOrders from './pages/client/MyOrders.jsx'
 import ViewOrder from './pages/client/ViewOrder.jsx'
-=======
 import { ToastProvider } from "./pages/croplive/ToastProvider.jsx"; // ✅ import ToastProvider
->>>>>>> ebcfe683
 
 // Lazy loaded components ...
 const HomePage = React.lazy(() => import('./pages/homePage.jsx'))
@@ -26,8 +23,6 @@
 const AboutPage = React.lazy(() => import('./pages/AboutPage.jsx'))
 const FarmerDashboard = React.lazy(() => import('./pages/farmerdashboard.jsx'))
 
-<<<<<<< HEAD
-
 // User Pages (Lazy Load)
 const AddUser = React.lazy(() => import('./pages/user/AddUser/AddUser.jsx'))
 const UpdateUser = React.lazy(() => import('./pages/user/UpdateUser/UpdateUser.jsx'))
@@ -54,9 +49,6 @@
 const PaymentSuccess = React.lazy(() => import('./pages/PaymentSuccess.jsx'))
 const PaymentUnsuccess = React.lazy(() => import('./pages/PaymentUnsuccess.jsx'))
 
-
-
-=======
 // Lazy load crop components
 const AddCropPlan = React.lazy(() => import('./pages/croplive/AddCropPlan.jsx'))
 const AllCropPlans = React.lazy(() => import('./pages/croplive/AllCropPlans.jsx'))
@@ -68,7 +60,6 @@
 const AllLiveStockPlan = React.lazy(() => import('./pages/croplive/AllLiveStockPlan.jsx'))
 const UpdateLiveStockPlan = React.lazy(() => import('./pages/croplive/UpdateLiveStockPlan.jsx'))
 const DeleteLiveStockPlan = React.lazy(() => import('./pages/croplive/DeleteLiveStockPlan.jsx'))
->>>>>>> ebcfe683
 
 // Loading component
 const Loading = () => (
@@ -118,13 +109,8 @@
 
 function App() {
   return (
-<<<<<<< HEAD
-    <div className="min-h-screen w-full">
+    <ToastProvider> {/* ✅ Wrap everything with ToastProvider */}
       <Toaster position="top-center" />
-=======
-    <ToastProvider> {/* ✅ Wrap everything with ToastProvider */}
-      <Toaster position="top-right" />
->>>>>>> ebcfe683
       <ErrorBoundary>
         <Suspense fallback={<Loading />}>
           <Routes>
@@ -138,12 +124,9 @@
             <Route path="/shipping/:orderId" element={<EnterShipping />} />
             <Route path="/payment/:orderId" element={<EnterPayment />} />
             <Route path="payment-methods" element={<PaymentCardsManager />} />
-<<<<<<< HEAD
             <Route path="/order-success/:orderId" element={<PaymentSuccess />} />
             <Route path="/order-unsuccess/:orderId" element={<PaymentUnsuccess />} />
             {/* Training Management Routes */}
-=======
->>>>>>> ebcfe683
             <Route path="/training" element={<TrainingShowcase />} />
             <Route path="/training/:id" element={<PublicTrainingViewer />} />
             <Route path="/training-showcase" element={<TrainingShowcase />} />
@@ -154,9 +137,6 @@
 
             <Route path="/edit/:id" element={<AddEditTraining />} />
             <Route path="/view/:id" element={<ViewTraining />} />
-<<<<<<< HEAD
-
-
 
             {/* User Management Routes umar*/}
            <Route path="/adduser" element={<AddUser />} />
@@ -190,11 +170,6 @@
             {/* Farmer Dashboard Routes */}
             <Route path="/farmer-dashboard" element={<FarmerDashboard />} />
             <Route path="/farmerdashboard" element={<FarmerDashboard />} />
-            
-            {/* Fallback route */}
-=======
-            <Route path="/about" element={<AboutPage />} />
-            <Route path="/farmer-dashboard" element={<FarmerDashboard />} />
 
             {/* Crop Routes */}
             <Route path="/crops" element={<AllCropPlans />} />
@@ -208,8 +183,7 @@
             <Route path="/livestock/update/:id" element={<UpdateLiveStockPlan />} />
             <Route path="/livestock/delete/:id" element={<DeleteLiveStockPlan />} />
 
-            {/* Fallback */}
->>>>>>> ebcfe683
+            {/* Fallback route */}
             <Route path="*" element={
               <div className="min-h-screen flex items-center justify-center">
                 <div className="text-center">
