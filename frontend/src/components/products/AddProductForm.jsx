--- conflicted
+++ resolved
@@ -694,11 +694,9 @@
           <div className="grid grid-cols-1 md:grid-cols-3 gap-4">
             <div>
               <label className="block text-sm font-medium text-gray-700 mb-2">
-<<<<<<< HEAD
+
                 Price (LKR) *
-=======
-                Price (Rs.) *
->>>>>>> 21df242b
+
               </label>
               <input
                 type="number"
@@ -721,11 +719,9 @@
 
             <div>
               <label className="block text-sm font-medium text-gray-700 mb-2">
-<<<<<<< HEAD
+
                 Display Price (LKR) *
-=======
-                Display Price (Rs.)
->>>>>>> 21df242b
+
               </label>
               <input
                 type="number"
